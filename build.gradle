--- conflicted
+++ resolved
@@ -1,22 +1,6 @@
 plugins {
   id 'java-library'
   // To create a shadow/fat jar, including dependencies
-<<<<<<< HEAD
-  id 'com.github.johnrengelman.shadow' version '7.0.0'
-  // Reduce JavaCPP dependencies
-  id 'org.bytedeco.gradle-javacpp-platform' version '1.5.7'
-
-   id 'org.openjfx.javafxplugin' version '0.0.10'
-}
-
-ext.moduleName = 'qupath.extension.omero'
-archivesBaseName = 'qupath-extension-omero'
-description = "QuPath extension to support image reading using OMERO's web API."
-version = "0.4.1-gs-SNAPSHOT"
-
-repositories {
-  mavenLocal()
-=======
   id 'com.github.johnrengelman.shadow' version '8.1.1'
   id 'org.openjfx.javafxplugin' version '0.1.0'
   // Version in settings.gradle
@@ -24,18 +8,13 @@
 }
 
 ext.moduleName = 'qupath.extension.omero'
-ext.qupathVersion = gradle.ext.qupathVersion
 ext.qupathJavaVersion = 17
-
-base {
-    description = "QuPath extension to support image reading using OMERO's web API."
-    version = "0.4.0"
-    group = "io.github.qupath"
-}
+archivesBaseName = 'qupath-extension-omero'
+description = "QuPath extension to support image reading using OMERO's web API."
+version = "0.4.1-gs-SNAPSHOT"
 
 repositories {
-
->>>>>>> 6854979a
+  mavenLocal()
   mavenCentral()
 
   maven {
@@ -53,18 +32,12 @@
 }
 
 dependencies {
-<<<<<<< HEAD
   implementation "org.apache.commons:commons-text:1.9"
   
   shadow "io.github.qupath:qupath-gui-fx:0.5.1"    
+  shadow "io.github.qupath:qupath-fxtras:0.1.4"
   shadow "ome:formats-bsd:7.0.1"
   shadow "org.slf4j:slf4j-api:1.7.30"
-=======
-    implementation libs.commons.text
-    shadow "io.github.qupath:qupath-gui-fx:${qupathVersion}"
-    shadow libs.qupath.fxtras
-
-    shadow libs.slf4j
 }
 
 jar {
@@ -73,7 +46,6 @@
                 "Implementation-Version": archiveVersion,
                 "Automatic-Module-Name": moduleName)
     }
->>>>>>> 6854979a
 }
 
 processResources {
@@ -91,31 +63,6 @@
 }
 
 java {
-<<<<<<< HEAD
-    def version = project.findProperty('toolchain')
-    if (!version)
-        version = 17
-    else if (version.strip() == 'skip')
-        version = null
-    if (version != null) {
-        logger.quiet("Setting toolchain to {}", version)
-        toolchain {
-            languageVersion = JavaLanguageVersion.of(version)
-        }
-    }
-}
-
-javafx {
-	version = "17.0.9"
-	modules = ["javafx.base",
-	           "javafx.controls",
-	           "javafx.graphics",
-	           "javafx.media",
-	           "javafx.fxml",
-	           "javafx.web",
-	           "javafx.swing"]
-	configuration = 'api'
-=======
     toolchain {
         languageVersion = JavaLanguageVersion.of(qupathJavaVersion)
     }
@@ -141,5 +88,16 @@
 
 tasks.named('test') {
     useJUnitPlatform()
->>>>>>> 6854979a
+}
+
+javafx {
+	version = "17.0.9"
+	modules = ["javafx.base",
+	           "javafx.controls",
+	           "javafx.graphics",
+	           "javafx.media",
+	           "javafx.fxml",
+	           "javafx.web",
+	           "javafx.swing"]
+	configuration = 'api'
 }