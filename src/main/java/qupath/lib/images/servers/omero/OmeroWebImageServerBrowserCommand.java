--- conflicted
+++ resolved
@@ -350,25 +350,15 @@
 	        	var selectedItem = tree.getSelectionModel().getSelectedItem();
 	        	if (selectedItem != null && selectedItem.getValue().getType() == OmeroObjectType.IMAGE && isSupported(selectedItem.getValue())) {
 	        		if (qupath.getProject() == null) {
-<<<<<<< HEAD
                 try {
 	        			  qupath.openImage(qupath.getViewer(), createObjectURI(selectedItem.getValue()), true, true);
                 } catch (IOException ioe) {
                   Dialogs.showErrorMessage("Open image", "Error opening image\n" + ioe.getLocalizedMessage());
                   logger.error(ioe.getMessage(), ioe);
-                  return;
+                  throw new RuntimeException(ioe);
                 }
               }
 	        		else {
-=======
-						try {
-							qupath.openImage(qupath.getViewer(), createObjectURI(selectedItem.getValue()), true, true);
-						} catch (IOException ex) {
-							throw new RuntimeException(ex);
-						}
-					}
-	        		else
->>>>>>> 6854979a
 	        			promptToImportOmeroImages(createObjectURI(selectedItem.getValue()));
               }
 	        	}
@@ -631,24 +621,15 @@
 			}
 			if (qupath.getProject() == null) {
 				if (validUris.length == 1) {
-<<<<<<< HEAD
           try {
 					  qupath.openImage(qupath.getViewer(), validUris[0], true, true);
           } catch (IOException ioe) {
             Dialogs.showErrorMessage("Open image", "Error opening image\n" + ioe.getLocalizedMessage());
             logger.error(ioe.getMessage(), ioe);
+            throw new RuntimeException(ioe);
           }
         }
 				else {
-=======
-					try {
-						qupath.openImage(qupath.getViewer(), validUris[0], true, true);
-					} catch (IOException ex) {
-						throw new RuntimeException(ex);
-					}
-				}
-				else
->>>>>>> 6854979a
 					Dialogs.showErrorMessage("Open OMERO images", "If you want to handle multiple images, you need to create a project first."); // Same as D&D for images
         }
 				return;
@@ -1444,19 +1425,14 @@
 				}
 				break;
 			case RATING:
+        int rating = 0;
 				for (var ann: anns) {
 					var ann2 = (LongAnnotation)ann;
-<<<<<<< HEAD
-					PaneTools.addGridRow(gp, gp.getRowCount(), 0, "Rating", new Label(String.valueOf(ann2.getValue())));
-					//gp.add(IconFactory.createNode(QuPathGUI.TOOLBAR_ICON_SIZE, QuPathGUI.TOOLBAR_ICON_SIZE, IconFactory.PathIcons.STAR), i, 0);
-        }
-=======
 					rating += ann2.getValue();
 				}
 				
 				for (int i = 0; i < Math.round(rating/anns.size()); i++)
 					gp.add(GlyphFontRegistry.font("icomoon").create("\u2605").size(QuPathGUI.TOOLBAR_ICON_SIZE).color(javafx.scene.paint.Color.GRAY), i, 0);
->>>>>>> 6854979a
 				gp.setHgap(10.0);
 				break;
 			default:
